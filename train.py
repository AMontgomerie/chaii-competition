--- conflicted
+++ resolved
@@ -29,12 +29,7 @@
 
 def parse_args():
     parser = argparse.ArgumentParser()
-<<<<<<< HEAD
     parser.add_argument("--data_path", type=str, default="train_folds.csv", required=False)
-=======
-    parser.add_argument("--accumulation_steps", type=int, default=8, required=False)
-    parser.add_argument("--data_path", type=str, default="data/train_folds.csv", required=False)
->>>>>>> df688f44
     parser.add_argument("--doc_stride", type=int, default=128, required=False)
     parser.add_argument("--epochs", type=int, default=1, required=False)
     parser.add_argument("--evals_per_epoch", type=int, default=0, required=False)
@@ -48,14 +43,9 @@
     parser.add_argument("--seed", type=int, default=0, required=False)
     parser.add_argument("--valid_batch_size", type=int, default=32, required=False)
     parser.add_argument("--train_batch_size", type=int, default=4, required=False)
-<<<<<<< HEAD
     parser.add_argument("--warmup", type=float, default=0.05, required=False)
     parser.add_argument("--weight_decay", type=float, default=0.0, required=False)
-=======
-    parser.add_argument("--warmup", type=float, default=0.1, required=False)
-    parser.add_argument("--weight_decay", type=float, default=0.1, required=False)
     parser.add_argument("--use_extra_data", dest="use_extra_data", action="store_true")
->>>>>>> df688f44
     return parser.parse_args()
 
 
@@ -153,18 +143,8 @@
                     tepoch.set_postfix(metrics)
                     tepoch.update(1)
 
-<<<<<<< HEAD
             self.evaluate()
             print(f"End of epoch {epoch} | Best Validation Jaccard {self.best_jaccard}")
-=======
-            valid_jaccard = self.evaluate()
-            print(f"End of epoch {epoch} | Validation Jaccard {valid_jaccard}")
-
-            if valid_jaccard > best_jaccard:
-                print("Saving model.")
-                best_jaccard = valid_jaccard
-                self.model.save_pretrained(self.save_dir)
->>>>>>> df688f44
 
     def evaluate(self) -> float:
         valid_features = self.valid_set.map(
@@ -277,10 +257,6 @@
             "pad_on_right": pad_on_right
         }
     )
-<<<<<<< HEAD
-=======
-
->>>>>>> df688f44
     tokenized_train_ds.set_format(
         type='torch',
         columns=['input_ids', 'attention_mask', 'start_positions', 'end_positions']
