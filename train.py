import os
import argparse
import pandas as pd
import numpy as np
from datasets import Dataset
import torch
from torch.utils.data import DataLoader
from transformers import (
    AdamW,
    AutoTokenizer,
    AutoModelForQuestionAnswering
)
from tqdm import tqdm
import collections
from typing import Tuple
from datasets.utils.logging import set_verbosity_error

from utils import AverageMeter, jaccard, seed_everything
from preprocessing import (
    convert_answers,
    prepare_train_features,
    prepare_validation_features,
    postprocess_qa_predictions,
    convert_answers
)

set_verbosity_error()


def parse_args():
    parser = argparse.ArgumentParser()
    parser.add_argument("--accumulation_steps", type=int, default=8, required=False)
    parser.add_argument("--data_path", type=str, default="data/train_folds.csv", required=False)
    parser.add_argument("--doc_stride", type=int, default=128, required=False)
    parser.add_argument("--epochs", type=int, default=1, required=False)
    parser.add_argument("--fold", type=int, required=True)
    parser.add_argument("--learning_rate", type=float, default=3e-5, required=False)
    parser.add_argument("--logs_per_epoch", type=int, default=10, required=False)
    parser.add_argument("--max_answer_length", type=int, default=30, required=False)
    parser.add_argument("--max_length", type=int, default=384, required=False)
    parser.add_argument("--model", type=str, required=True)
    parser.add_argument("--save_path", type=str, default="output", required=False)
    parser.add_argument("--seed", type=int, default=0, required=False)
    parser.add_argument("--valid_batch_size", type=int, default=32, required=False)
    parser.add_argument("--train_batch_size", type=int, default=4, required=False)
    parser.add_argument("--warmup", type=float, default=0.1, required=False)
    parser.add_argument("--weight_decay", type=float, default=0.1, required=False)
    parser.add_argument("--use_extra_data", dest="use_extra_data", action="store_true")
    return parser.parse_args()


def get_extra_data():
    files = os.listdir("extra_data")
    datasets = [pd.read_csv(f) for f in files]
    return pd.concat(datasets)


class Trainer:
    def __init__(
        self,
        model_name: str,
        fold: int,
        train_set: Dataset,
        valid_set: Dataset,
        tokenizer: AutoTokenizer,
        learning_rate: float = 3e-5,
        weight_decay: float = 0.1,
        epochs: int = 1,
        train_batch_size: int = 4,
        valid_batch_size: int = 32,
        logs_per_epoch: int = 10,
        max_length: int = 384,
        doc_stride: int = 128,
        save_path: str = "output",
    ) -> None:
        self.model = AutoModelForQuestionAnswering.from_pretrained(model_name)
        self.model.to("cuda")
        self.fold = fold
        self.train_set = train_set
        self.valid_set = valid_set
        self.tokenizer = tokenizer
        self.learning_rate = learning_rate
        self.weight_decay = weight_decay
        self.epochs = epochs
        self.train_batch_size = train_batch_size
        self.valid_batch_size = valid_batch_size
        self.logs_per_epoch = logs_per_epoch
        self.optimizer = AdamW(
            self.model.parameters(),
            lr=config.learning_rate,
            weight_decay=config.weight_decay
        )
        self.max_length = max_length
        self.doc_stride = doc_stride
        self.save_path = save_path

    def train(self) -> None:
        self.model.train()
        dataloader = DataLoader(
            self.train_set,
            batch_size=self.train_batch_size,
            shuffle=True
        )
        best_jaccard = 0
        for epoch in range(1, self.epochs + 1):
            loss_score = AverageMeter()

            with tqdm(total=len(dataloader), unit="batches") as tepoch:
                tepoch.set_description(f"epoch {epoch}")

                for batch in dataloader:
                    batch = self._to_device(batch)
                    output = self.model(**batch)
                    loss = output.loss
                    loss.backward()
                    self.optimizer.step()
                    self.optimizer.zero_grad()
                    # scheduler.step()
                    loss_score.update(loss.detach().item(), self.train_batch_size)
                    tepoch.set_postfix(loss=loss_score.avg)
                    tepoch.update(1)

            valid_jaccard = self.evaluate()
            print(f"End of epoch {epoch} | Validation Jaccard {valid_jaccard}")
        
            if valid_jaccard > best_jaccard:
                print("Saving model.")
                best_jaccard = valid_jaccard
                self.model.save_pretrained(self.save_dir)

    def evaluate(self) -> float:
        valid_features = self.valid_set.map(
            prepare_validation_features, 
            fn_kwargs={
                "tokenizer": tokenizer,
                "pad_on_right": pad_on_right, 
                "max_length": self.max_length,
                "doc_stride": self.doc_stride
            },
            batched=True,
            remove_columns=self.valid_set.column_names
        )
        valid_features_small = valid_features.map(
            lambda example: example, remove_columns=['example_id', 'offset_mapping']
        )
        valid_features_small.set_format(
            type='torch',
            columns=["input_ids", "attention_mask"]
        )
        predictions = self.predict(valid_features_small)
        return self._calculate_validation_jaccard(self.valid_set, valid_features, predictions)

    @torch.no_grad()
    def predict(self, dataset: Dataset) -> Tuple[np.ndarray, np.ndarray]:
        self.model.eval()
        dataloader = DataLoader(
            dataset,
            batch_size=self.valid_batch_size,
            shuffle=False
        )
        start_logits = []
        end_logits = []
        for batch in dataloader:
            batch = self._to_device(batch)
            output = self.model(**batch)
            start_logits.append(output.start_logits.cpu().numpy())
            end_logits.append(output.end_logits.cpu().numpy())
        return np.vstack(start_logits), np.vstack(end_logits)

    def _calculate_validation_jaccard(
        self,
        dataset: Dataset,
        features: Dataset,
        raw_predictions: Tuple[np.ndarray, np.ndarray]
    ) -> float:
        example_id_to_index = {k: i for i, k in enumerate(dataset["id"])}
        features_per_example = collections.defaultdict(list)
        for i, feature in enumerate(features):
            features_per_example[example_id_to_index[feature["example_id"]]].append(i)

        final_predictions = postprocess_qa_predictions(
            dataset,
            features,
            raw_predictions,
            self.tokenizer,
            config.max_answer_length
        )
        references = [
            {"id": ex["id"], "answer": ex["answers"]['text'][0]}
            for ex in valid_dataset
        ]
        res = pd.DataFrame(references)
        res['prediction'] = res['id'].apply(lambda r: final_predictions[r])
        res['jaccard'] = res[['answer', 'prediction']].apply(jaccard, axis=1)
        return res.jaccard.mean()

    def _to_device(self, batch, device="cuda"):
        for k, v in batch.items():
            batch[k] = v.to(device)
        return batch


if __name__ == "__main__":
    config = parse_args()
    seed_everything(config.seed)
    tokenizer = AutoTokenizer.from_pretrained(config.model)
    pad_on_right = tokenizer.padding_side == "right"
<<<<<<< HEAD
    data = pd.read_csv(config.data_path)
    train = data[data.kfold != config.fold]
    valid = data[data.kfold == config.fold]
    if config.use_extra_data:
        extra_data = get_extra_data()
        train = pd.concat([train, extra_data])
=======
    data = pd.read_csv(config.data_path, encoding="utf-8")
    train = data[data.kfold != config.fold].reset_index()
    valid = data[data.kfold == config.fold].reset_index()
>>>>>>> 5ecbf80a
    train['answers'] = train[['answer_start', 'answer_text']].apply(
        convert_answers,
        axis=1
    )
    valid['answers'] = valid[['answer_start', 'answer_text']].apply(
        convert_answers,
        axis=1
    )
    train_dataset = Dataset.from_pandas(train)
    valid_dataset = Dataset.from_pandas(valid)
    tokenized_train_ds = train_dataset.map(
        prepare_train_features,
        batched=True,
        remove_columns=train_dataset.column_names,
        fn_kwargs={
            "tokenizer": tokenizer,
            "max_length": config.max_length,
            "doc_stride": config.doc_stride,
            "pad_on_right": pad_on_right
        }
    )
    
    tokenized_train_ds.set_format(
        type='torch',
        columns=['input_ids', 'attention_mask', 'start_positions', 'end_positions']
    )
    trainer = Trainer(
        config.model,
        config.fold,
        tokenized_train_ds,
        valid_dataset,
        tokenizer,
        learning_rate=config.learning_rate,
        weight_decay=config.weight_decay,
        epochs=config.epochs,
        train_batch_size=config.train_batch_size,
        valid_batch_size=config.valid_batch_size,
        logs_per_epoch=config.logs_per_epoch,
        max_length=config.max_length,
        doc_stride=config.doc_stride,
        save_path=config.save_path
    )
    trainer.train()<|MERGE_RESOLUTION|>--- conflicted
+++ resolved
@@ -122,7 +122,7 @@
 
             valid_jaccard = self.evaluate()
             print(f"End of epoch {epoch} | Validation Jaccard {valid_jaccard}")
-        
+
             if valid_jaccard > best_jaccard:
                 print("Saving model.")
                 best_jaccard = valid_jaccard
@@ -130,10 +130,10 @@
 
     def evaluate(self) -> float:
         valid_features = self.valid_set.map(
-            prepare_validation_features, 
+            prepare_validation_features,
             fn_kwargs={
                 "tokenizer": tokenizer,
-                "pad_on_right": pad_on_right, 
+                "pad_on_right": pad_on_right,
                 "max_length": self.max_length,
                 "doc_stride": self.doc_stride
             },
@@ -205,18 +205,12 @@
     seed_everything(config.seed)
     tokenizer = AutoTokenizer.from_pretrained(config.model)
     pad_on_right = tokenizer.padding_side == "right"
-<<<<<<< HEAD
-    data = pd.read_csv(config.data_path)
+    data = pd.read_csv(config.data_path, encoding="utf-8")
     train = data[data.kfold != config.fold]
     valid = data[data.kfold == config.fold]
     if config.use_extra_data:
         extra_data = get_extra_data()
         train = pd.concat([train, extra_data])
-=======
-    data = pd.read_csv(config.data_path, encoding="utf-8")
-    train = data[data.kfold != config.fold].reset_index()
-    valid = data[data.kfold == config.fold].reset_index()
->>>>>>> 5ecbf80a
     train['answers'] = train[['answer_start', 'answer_text']].apply(
         convert_answers,
         axis=1
@@ -238,7 +232,7 @@
             "pad_on_right": pad_on_right
         }
     )
-    
+
     tokenized_train_ds.set_format(
         type='torch',
         columns=['input_ids', 'attention_mask', 'start_positions', 'end_positions']
